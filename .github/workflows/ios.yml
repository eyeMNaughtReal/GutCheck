--- conflicted
+++ resolved
@@ -1,7 +1,5 @@
-<<<<<<< HEAD
-permissions:
-  contents: read
 name: iOS Build & Test
+
 on:
   push:
     branches: [main, develop]
@@ -9,9 +7,10 @@
     branches: [main, develop]
 
 jobs:
-  build:
-    runs-on: macos-14  # For Xcode 16+
-
+  build-and-test:
+    name: Build and Test
+    runs-on: macos-14
+    
     steps:
     - name: Checkout Code
       uses: actions/checkout@v4
@@ -21,69 +20,119 @@
       with:
         xcode-version: latest-stable
 
+    - name: Cache Swift Package Manager
+      uses: actions/cache@v4
+      with:
+        path: |
+          ~/Library/Caches/org.swift.swiftpm/
+          GutCheck/.build
+        key: ${{ runner.os }}-spm-${{ hashFiles('GutCheck/GutCheck.xcodeproj/project.xcworkspace/xcshareddata/swiftpm/Package.resolved') }}
+        restore-keys: |
+          ${{ runner.os }}-spm-
+
+    - name: Cache DerivedData
+      uses: actions/cache@v4
+      with:
+        path: ~/Library/Developer/Xcode/DerivedData
+        key: ${{ runner.os }}-deriveddata-${{ hashFiles('GutCheck/GutCheck.xcodeproj/project.pbxproj') }}
+        restore-keys: |
+          ${{ runner.os }}-deriveddata-
 
     - name: List available simulators
       run: xcrun simctl list devices
+      working-directory: GutCheck
+
+    - name: Create GoogleService-Info.plist (Mock)
+      run: |
+        cat > GoogleService-Info.plist << EOF
+        <?xml version="1.0" encoding="UTF-8"?>
+        <!DOCTYPE plist PUBLIC "-//Apple//DTD PLIST 1.0//EN" "http://www.apple.com/DTDs/PropertyList-1.0.dtd">
+        <plist version="1.0">
+        <dict>
+          <key>CLIENT_ID</key>
+          <string>mock-client-id</string>
+          <key>REVERSED_CLIENT_ID</key>
+          <string>mock-reversed-client-id</string>
+          <key>API_KEY</key>
+          <string>mock-api-key</string>
+          <key>GCM_SENDER_ID</key>
+          <string>mock-sender-id</string>
+          <key>PLIST_VERSION</key>
+          <string>1</string>
+          <key>BUNDLE_ID</key>
+          <string>com.MarkConley.GutCheck</string>
+          <key>PROJECT_ID</key>
+          <string>mock-project-id</string>
+          <key>STORAGE_BUCKET</key>
+          <string>mock-storage-bucket</string>
+          <key>IS_ADS_ENABLED</key>
+          <false/>
+          <key>IS_ANALYTICS_ENABLED</key>
+          <false/>
+          <key>IS_APPINVITE_ENABLED</key>
+          <true/>
+          <key>IS_GCM_ENABLED</key>
+          <true/>
+          <key>IS_SIGNIN_ENABLED</key>
+          <true/>
+          <key>GOOGLE_APP_ID</key>
+          <string>mock-app-id</string>
+        </dict>
+        </plist>
+        EOF
+      working-directory: GutCheck/GutCheck
+
+    - name: Resolve Swift Package Dependencies
+      run: |
+        xcodebuild -resolvePackageDependencies \
+          -project GutCheck.xcodeproj \
+          -scheme GutCheck
+      working-directory: GutCheck
 
     - name: Build GutCheck
-      working-directory: GutCheck
       run: |
         xcodebuild clean build \
           -project GutCheck.xcodeproj \
           -scheme GutCheck \
-          -destination 'platform=iOS Simulator,OS=latest' \
+          -destination 'platform=iOS Simulator,name=iPhone 16,OS=latest' \
+          -derivedDataPath ~/Library/Developer/Xcode/DerivedData \
+          CODE_SIGNING_ALLOWED=NO \
           ONLY_ACTIVE_ARCH=NO
+      working-directory: GutCheck
 
     - name: Run Unit Tests
-      working-directory: GutCheck
       run: |
         xcodebuild test \
           -project GutCheck.xcodeproj \
           -scheme GutCheck \
-          -destination 'platform=iOS Simulator,OS=latest' \
-          ONLY_ACTIVE_ARCH=NO
-=======
-permissions:
-  contents: read
-name: iOS Build & Test
-on:
-  push:
-    branches: [main, develop]
-  pull_request:
-    branches: [main, develop]
+          -destination 'platform=iOS Simulator,name=iPhone 16,OS=latest' \
+          -derivedDataPath ~/Library/Developer/Xcode/DerivedData \
+          CODE_SIGNING_ALLOWED=NO \
+          ONLY_ACTIVE_ARCH=NO \
+          -enableCodeCoverage YES
+      working-directory: GutCheck
 
-jobs:
-  build:
-    runs-on: macos-14  # For Xcode 16+
+    - name: Generate Code Coverage Report
+      run: |
+        xcrun xccov view --report --json ~/Library/Developer/Xcode/DerivedData/Build/Logs/Test/*.xcresult > coverage.json
+        xcrun xccov view --report ~/Library/Developer/Xcode/DerivedData/Build/Logs/Test/*.xcresult
+      working-directory: GutCheck
+      continue-on-error: true
 
-    steps:
-    - name: Checkout Code
-      uses: actions/checkout@v4
+    - name: Upload Coverage to Codecov
+      uses: codecov/codecov-action@v4
+      with:
+        file: GutCheck/coverage.json
+        flags: ios
+        name: ios-coverage
+      continue-on-error: true
 
-    - name: Set up Xcode
-      uses: maxim-lobanov/setup-xcode@v1
+    - name: Archive Build Artifacts
+      if: failure()
+      uses: actions/upload-artifact@v4
       with:
-        xcode-version: latest-stable
-
-
-    - name: List available simulators
-      run: xcrun simctl list devices
-
-    - name: Build GutCheck
-      working-directory: GutCheck
-      run: |
-        xcodebuild clean build \
-          -project GutCheck.xcodeproj \
-          -scheme GutCheck \
-          -destination 'platform=iOS Simulator,OS=latest' \
-          ONLY_ACTIVE_ARCH=NO
-
-    - name: Run Unit Tests
-      working-directory: GutCheck
-      run: |
-        xcodebuild test \
-          -project GutCheck.xcodeproj \
-          -scheme GutCheck \
-          -destination 'platform=iOS Simulator,OS=latest' \
-          ONLY_ACTIVE_ARCH=NO
->>>>>>> 67ddb654
+        name: build-logs
+        path: |
+          ~/Library/Developer/Xcode/DerivedData/Build/Logs/
+          GutCheck/coverage.json
+        retention-days: 5